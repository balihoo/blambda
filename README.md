--- conflicted
+++ resolved
@@ -85,8 +85,10 @@
 blambda exec test_thing --payload '{ "my": "payload"}'
 ```
 will do the same as:
-<<<<<<< HEAD
-`echo '{ "my": "payload"}' | blambda exec test_thing --payload`
+```
+echo '{ "my": "payload"}' | blambda exec test_thing --payload
+```
+
 
 ## Seeing the logs
 ```
@@ -101,10 +103,4 @@
 blambda stale
 ```
 will tell you which functions are out of date compared to the current repo HEAD.
-Supplying the -v (verbose) option will also tell you which files are out of date.
-=======
-```
-echo '{ "my": "payload"}' | blambda exec test_thing --payload
-```
-
->>>>>>> 657175ba
+Supplying the -v (verbose) option will also tell you which files are out of date.